[package]
authors = ["Nick Fitzgerald <fitzgen@gmail.com>"]
categories = []
description = "Common traits for the Twiggy code size profiler."
license = "Apache-2.0/MIT"
name = "twiggy-parser"
readme = "../README.md"
repository = "https://github.com/rustwasm/twiggy"
version = "0.5.0"
edition = "2018"

[lib]
path = "./parser.rs"

[dependencies]
<<<<<<< HEAD
fallible-iterator = { version = "0.1.6", optional = true }
gimli = { version = "0.18.0", optional = true, default-features = false, features = ["std", "read"] }
=======
fallible-iterator = { version = "0.2.0", optional = true }
gimli = { version = "0.17.0", optional = true, default-features = false, features = ["std", "read"] }
>>>>>>> 8ed90199
object = { version = "0.12.0", optional = true }
wasmparser = "0.30.0"
typed-arena = { version = "1.4.0", optional = true }
twiggy-ir = { version = "=0.5.0", path = "../ir" }
twiggy-traits = { version = "=0.5.0", path = "../traits" }

[features]
default = ["dwarf"]
dwarf = ["fallible-iterator", "gimli", "object", "typed-arena", "twiggy-traits/dwarf"]<|MERGE_RESOLUTION|>--- conflicted
+++ resolved
@@ -13,13 +13,8 @@
 path = "./parser.rs"
 
 [dependencies]
-<<<<<<< HEAD
-fallible-iterator = { version = "0.1.6", optional = true }
+fallible-iterator = { version = "0.2.0", optional = true }
 gimli = { version = "0.18.0", optional = true, default-features = false, features = ["std", "read"] }
-=======
-fallible-iterator = { version = "0.2.0", optional = true }
-gimli = { version = "0.17.0", optional = true, default-features = false, features = ["std", "read"] }
->>>>>>> 8ed90199
 object = { version = "0.12.0", optional = true }
 wasmparser = "0.30.0"
 typed-arena = { version = "1.4.0", optional = true }
