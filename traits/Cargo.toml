--- conflicted
+++ resolved
@@ -17,13 +17,8 @@
 gimli = { version = "0.18.0", optional = true, default-features = false, features = ["std", "read"] }
 wasmparser = "0.30.0"
 twiggy-ir = { version = "=0.5.0", path = "../ir" }
-<<<<<<< HEAD
 csv = "1.0.7"
-regex = "1.1.6"
-=======
-csv = "1.0.5"
 regex = "1.1.7"
->>>>>>> cc1471d3
 
 [features]
 default = []
